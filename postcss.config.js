--- conflicted
+++ resolved
@@ -1,18 +1,6 @@
 module.exports = {
   plugins: {
     tailwindcss: {},
-<<<<<<< HEAD
-    'postcss-preset-env': {
-      autoprefixer: {
-        flexbox: 'no-2009'
-      },
-      stage: 3,
-      features: {
-        'custom-properties': false
-      }
-    },
-=======
->>>>>>> 6e7fe7ad
     autoprefixer: {},
   },
 }