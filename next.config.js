/** @type {import('next').NextConfig} */
const path = require('path');

<<<<<<< HEAD
// Only require bundle analyzer if ANALYZE is set and package is available
let withBundleAnalyzer;
try {
  if (process.env.ANALYZE === 'true') {
    withBundleAnalyzer = require('@next/bundle-analyzer')({
      enabled: true,
    });
  }
} catch (error) {
  // Bundle analyzer not available, use identity function
  withBundleAnalyzer = (config) => config;
}

// Default to identity function if not analyzing
withBundleAnalyzer = withBundleAnalyzer || ((config) => config);
=======
// Make bundle analyzer optional for production builds
let withBundleAnalyzer = (config) => config;
if (process.env.ANALYZE === 'true') {
  try {
    withBundleAnalyzer = require('@next/bundle-analyzer')({
      enabled: true,
    });
  } catch (e) {
    console.log('Bundle analyzer not available, skipping...');
  }
}
>>>>>>> 6e7fe7ad

const nextConfig = {
  reactStrictMode: true,
  swcMinify: true,
  
  // Compiler optimizations
  compiler: {
    // Remove console logs in production
    removeConsole: process.env.NODE_ENV === 'production' ? {
      exclude: ['error', 'warn'],
    } : false,
    
    // Remove React properties in production
    reactRemoveProperties: process.env.NODE_ENV === 'production' ? {
      properties: ['^data-testid$'],
    } : false,
    
    // Dead code elimination
    emotion: true,
  },
  
  // Enhanced modularizeImports
  modularizeImports: {
    'lucide-react': {
      transform: 'lucide-react/dist/esm/icons/{{member}}',
    },
    '@radix-ui/react-icons': {
      transform: '@radix-ui/react-icons/dist/{{member}}',
    },
    '@radix-ui/react-accordion': {
      transform: '@radix-ui/react-accordion/dist/{{member}}',
    },
    '@radix-ui/react-alert-dialog': {
      transform: '@radix-ui/react-alert-dialog/dist/{{member}}',
    },
    '@radix-ui/react-aspect-ratio': {
      transform: '@radix-ui/react-aspect-ratio/dist/{{member}}',
    },
    '@radix-ui/react-avatar': {
      transform: '@radix-ui/react-avatar/dist/{{member}}',
    },
    '@radix-ui/react-checkbox': {
      transform: '@radix-ui/react-checkbox/dist/{{member}}',
    },
    '@radix-ui/react-collapsible': {
      transform: '@radix-ui/react-collapsible/dist/{{member}}',
    },
    '@radix-ui/react-context-menu': {
      transform: '@radix-ui/react-context-menu/dist/{{member}}',
    },
    '@radix-ui/react-dialog': {
      transform: '@radix-ui/react-dialog/dist/{{member}}',
    },
    '@radix-ui/react-dropdown-menu': {
      transform: '@radix-ui/react-dropdown-menu/dist/{{member}}',
    },
    '@radix-ui/react-hover-card': {
      transform: '@radix-ui/react-hover-card/dist/{{member}}',
    },
    '@radix-ui/react-label': {
      transform: '@radix-ui/react-label/dist/{{member}}',
    },
    '@radix-ui/react-menubar': {
      transform: '@radix-ui/react-menubar/dist/{{member}}',
    },
    '@radix-ui/react-navigation-menu': {
      transform: '@radix-ui/react-navigation-menu/dist/{{member}}',
    },
    '@radix-ui/react-popover': {
      transform: '@radix-ui/react-popover/dist/{{member}}',
    },
    '@radix-ui/react-progress': {
      transform: '@radix-ui/react-progress/dist/{{member}}',
    },
    '@radix-ui/react-radio-group': {
      transform: '@radix-ui/react-radio-group/dist/{{member}}',
    },
    '@radix-ui/react-scroll-area': {
      transform: '@radix-ui/react-scroll-area/dist/{{member}}',
    },
    '@radix-ui/react-select': {
      transform: '@radix-ui/react-select/dist/{{member}}',
    },
    '@radix-ui/react-separator': {
      transform: '@radix-ui/react-separator/dist/{{member}}',
    },
    '@radix-ui/react-slider': {
      transform: '@radix-ui/react-slider/dist/{{member}}',
    },
    '@radix-ui/react-switch': {
      transform: '@radix-ui/react-switch/dist/{{member}}',
    },
    '@radix-ui/react-tabs': {
      transform: '@radix-ui/react-tabs/dist/{{member}}',
    },
    '@radix-ui/react-toast': {
      transform: '@radix-ui/react-toast/dist/{{member}}',
    },
    '@radix-ui/react-toggle': {
      transform: '@radix-ui/react-toggle/dist/{{member}}',
    },
    '@radix-ui/react-toggle-group': {
      transform: '@radix-ui/react-toggle-group/dist/{{member}}',
    },
    '@radix-ui/react-tooltip': {
      transform: '@radix-ui/react-tooltip/dist/{{member}}',
    },
  },
  
  // Image optimization improvements
  images: {
    domains: ['localhost', 'hodos360.com', 'cdn.hodos360.com'],
    formats: ['image/avif', 'image/webp'],
    deviceSizes: [640, 750, 828, 1080, 1200, 1920, 2048, 3840],
    imageSizes: [16, 32, 48, 64, 96, 128, 256, 384],
    minimumCacheTTL: 60 * 60 * 24 * 365, // 1 year
    dangerouslyAllowSVG: true,
    contentDispositionType: 'attachment',
    contentSecurityPolicy: "default-src 'self'; script-src 'none'; sandbox;",
  },
  
  // Enable ISR and optimization features
  experimental: {
    optimizeCss: true,
    webpackBuildWorker: true,
    optimizePackageImports: ['framer-motion', '@headlessui/react', 'clsx', 'tailwind-merge'],
  },
  
  // ISR cache configuration
  cacheMaxMemorySize: 50 * 1024 * 1024, // 50MB
  
  // Production optimizations
  productionBrowserSourceMaps: false,
  poweredByHeader: false,
  compress: true,
  generateEtags: true,
  
  // Webpack configuration for better chunking
  webpack: (config, { dev, isServer }) => {
    // Add path aliases
    const path = require('path');
    Object.assign(config.resolve.alias, {
      '@': path.resolve(__dirname, '.'),
      '@/components': path.resolve(__dirname, './components'),
      '@/lib': path.resolve(__dirname, './lib'),
      '@/app': path.resolve(__dirname, './app'),
      '@/types': path.resolve(__dirname, './types'),
      '@/hooks': path.resolve(__dirname, './hooks'),
    });

    // Production optimizations
    if (!dev && !isServer) {
      // Replace react with preact in production
      Object.assign(config.resolve.alias, {
        'react/jsx-runtime.js': 'preact/compat/jsx-runtime',
        react: 'preact/compat',
        'react-dom': 'preact/compat',
      });
      
      // Optimize chunks
      config.optimization = {
        ...config.optimization,
        moduleIds: 'deterministic',
        runtimeChunk: 'single',
        splitChunks: {
          chunks: 'all',
          maxInitialRequests: 25,
          maxAsyncRequests: 25,
          minSize: 20000,
          cacheGroups: {
            default: false,
            vendors: false,
            // Framework chunk
            framework: {
              name: 'framework',
              chunks: 'all',
              test: /[\\/]node_modules[\\/](react|react-dom|scheduler|prop-types|use-sync-external-store|preact)[\\/]/,
              priority: 40,
              enforce: true,
            },
            // Library chunk
            lib: {
              test(module) {
                return module.size() > 160000 &&
                  /node_modules[/\\]/.test(module.identifier());
              },
              name(module) {
                const hash = require('crypto')
                  .createHash('sha1')
                  .update(module.identifier())
                  .digest('hex')
                  .substring(0, 8);
                return `lib-${hash}`;
              },
              priority: 30,
              minChunks: 1,
              reuseExistingChunk: true,
            },
            // Commons chunk
            commons: {
              name: 'commons',
              chunks: 'all',
              minChunks: 2,
              priority: 20,
            },
            // Shared chunks
            shared: {
              name(module, chunks) {
                const hash = require('crypto')
                  .createHash('sha1')
                  .update(chunks.reduce((acc, chunk) => acc + chunk.name, ''))
                  .digest('hex')
                  .substring(0, 8);
                return `shared-${hash}`;
              },
              priority: 10,
              minChunks: 2,
              reuseExistingChunk: true,
            },
          },
        },
        minimize: true,
      };
      
      // Add bundle analyzer
      if (process.env.ANALYZE === 'true') {
        const { BundleAnalyzerPlugin } = require('webpack-bundle-analyzer');
        config.plugins.push(
          new BundleAnalyzerPlugin({
            analyzerMode: 'static',
            reportFilename: './analyze.html',
            generateStatsFile: true,
            openAnalyzer: false,
          })
        );
      }
    }
    
    // SVG handling
    config.module.rules.push({
      test: /\.svg$/,
      use: ['@svgr/webpack'],
    });
    
    return config;
  },
  
  // Headers configuration
  headers: async () => {
    return [
      {
        source: '/(.*)',
        headers: [
          {
            key: 'X-Frame-Options',
            value: 'DENY',
          },
          {
            key: 'X-Content-Type-Options',
            value: 'nosniff',
          },
          {
            key: 'X-XSS-Protection',
            value: '1; mode=block',
          },
          {
            key: 'Referrer-Policy',
            value: 'strict-origin-when-cross-origin',
          },
          {
            key: 'Permissions-Policy',
            value: 'camera=(), microphone=(), geolocation=(), interest-cohort=()',
          },
          {
            key: 'Strict-Transport-Security',
            value: 'max-age=31536000; includeSubDomains; preload',
          },
        ],
      },
      // Static asset caching
      {
        source: '/static/(.*)',
        headers: [
          {
            key: 'Cache-Control',
            value: 'public, max-age=31536000, immutable',
          },
        ],
      },
      // Image caching
      {
        source: '/_next/image(.*)',
        headers: [
          {
            key: 'Cache-Control',
            value: 'public, max-age=31536000, immutable',
          },
        ],
      },
      // JS/CSS caching
      {
        source: '/_next/static/(.*)',
        headers: [
          {
            key: 'Cache-Control',
            value: 'public, max-age=31536000, immutable',
          },
        ],
      },
      // Font caching
      {
        source: '/fonts/(.*)',
        headers: [
          {
            key: 'Cache-Control',
            value: 'public, max-age=31536000, immutable',
          },
        ],
      },
      // API routes with short cache
      {
        source: '/api/(.*)',
        headers: [
          {
            key: 'Cache-Control',
            value: 's-maxage=10, stale-while-revalidate=59',
          },
        ],
      },
    ];
  },
  
  // Redirects disabled to fix redirect loop
  // redirects: async () => {
  //   return [
  //     // Redirect trailing slashes
  //     {
  //       source: '/:path*/',
  //       destination: '/:path*',
  //       permanent: true,
  //     },
  //   ];
  // },
  
  // Output configuration
  output: 'standalone',
  
  // Environment variables
  env: {
    NEXT_PUBLIC_APP_URL: process.env.NEXT_PUBLIC_APP_URL || 'https://hodos360.com',
  },
};

module.exports = withBundleAnalyzer(nextConfig);<|MERGE_RESOLUTION|>--- conflicted
+++ resolved
@@ -1,23 +1,6 @@
 /** @type {import('next').NextConfig} */
 const path = require('path');
 
-<<<<<<< HEAD
-// Only require bundle analyzer if ANALYZE is set and package is available
-let withBundleAnalyzer;
-try {
-  if (process.env.ANALYZE === 'true') {
-    withBundleAnalyzer = require('@next/bundle-analyzer')({
-      enabled: true,
-    });
-  }
-} catch (error) {
-  // Bundle analyzer not available, use identity function
-  withBundleAnalyzer = (config) => config;
-}
-
-// Default to identity function if not analyzing
-withBundleAnalyzer = withBundleAnalyzer || ((config) => config);
-=======
 // Make bundle analyzer optional for production builds
 let withBundleAnalyzer = (config) => config;
 if (process.env.ANALYZE === 'true') {
@@ -29,7 +12,6 @@
     console.log('Bundle analyzer not available, skipping...');
   }
 }
->>>>>>> 6e7fe7ad
 
 const nextConfig = {
   reactStrictMode: true,
